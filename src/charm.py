#!/usr/bin/env python3
# Copyright 2020 Canonical Ltd.
# See LICENSE file for licensing details.

import logging
import yaml
import hashlib

from ops.charm import CharmBase
from ops.main import main
from ops.framework import StoredState
from ops.model import ActiveStatus, MaintenanceStatus

logger = logging.getLogger(__name__)

PEER = 'elasticsearch'
NODE_NAME = "{}-{}.{}-endpoints.{}.svc.cluster.local"
SEED_SIZE = 3


class ElasticsearchOperatorCharm(CharmBase):
    _stored = StoredState()

    def __init__(self, *args):
        super().__init__(*args)
        self.framework.observe(self.on.config_changed, self._on_config_changed)
        self.framework.observe(self.on.stop, self._on_stop)
        self.framework.observe(self.on[PEER].relation_joined,
                               self._on_elasticsearch_unit_joined)
        self.framework.observe(self.on[PEER].relation_changed,
                               self._on_elasticsearch_relation_changed)
        self._stored.set_default(nodes=[NODE_NAME.format(self.meta.name,
                                                         i,
                                                         self.meta.name,
                                                         self.model.name)
                                        for i in range(SEED_SIZE)])

    def _on_config_changed(self, _):
        """Set a new Juju pod specification
        """
        self._configure_pod()

    def _on_stop(self, _):
        """Mark unit is inactive
        """
        self.unit.status = MaintenanceStatus('Pod is terminating.')

    def _on_elasticsearch_unit_joined(self, event):
        if self.unit.is_leader():
            node_num = len(self._stored.nodes)
            if node_num < SEED_SIZE:
                self._stored.nodes.append(self._host_name(node_num))

    def _on_elasticsearch_relation_changed(self, event):
        if self.unit.is_leader():
            logger.debug("Peer Node Names : {}".format(
                list(self._stored.nodes)))
        if len(self._stored.nodes) < SEED_SIZE:
            self._configure_pod()

    def _elasticsearch_config(self):
        """Construct Elasticsearch configuration
        """
        charm_config = self.model.config

        with open('config/elasticsearch.yml') as yaml_file:
            elastic_config = yaml.safe_load(yaml_file)

        elastic_config['cluster']['name'] = charm_config['cluster-name']

        return yaml.dump(elastic_config)

    def _jvm_config(self):
        with open('config/jvm.options') as text_file:
            return text_file.read()

    def _logging_config(self):
        with open('config/logging.yml') as yaml_file:
            logging_config = yaml.safe_load(yaml_file)

        return yaml.dump(logging_config)

    def _log4j_config(self):
        with open('config/log4j2.properties') as text_file:
            return text_file.read()

    def _host_name(self, node_num):
        return NODE_NAME.format(self.meta.name,
                                node_num,
                                self.meta.name,
                                self.model.name)

    def _seed_hosts(self):
        seed_hosts = list(self._stored.nodes)
        logger.debug('Seed Hosts : {}'.format(seed_hosts))

        return '\n'.join(seed_hosts)

    def _config_hash(self):
        config_string = self._seed_hosts() + self._elasticsearch_config() +\
            self._jvm_config() + self._logging_config() + self._log4j_config()

        return hashlib.md5(config_string.encode()).hexdigest()

    def _build_pod_spec(self):
        """Construct a Juju pod specification for Elasticsearch
        """
        logger.debug('Building Pod Spec')
        charm_config = self.model.config
        spec = {
            'version': 3,
            'containers': [{
                'name': self.app.name,
                'imageDetails': {
                    'imagePath': charm_config['elasticsearch-image-path'],
                },
                'ports': [{
<<<<<<< HEAD
                    'containerPort': charm_config['advertised-port'],
                    'protocol': 'TCP'
                }],
=======
                    'containerPort': charm_config['http-port'],
                    'protocol': 'TCP'
                }],
                'envConfig': {
                    'ES_PATH_CONF': '/etc/elasticsearch',
                    'ES_CONFIG_HASH': self._config_hash()
                },
                'volumeConfig': [{
                    'name': 'config',
                    'mountPath': '/usr/share/elasticsearch/config',
                    'files': [{
                        'path': 'unicast_hosts.txt',
                        'content': self._seed_hosts()
                    }, {
                        'path': 'elasticsearch.yml',
                        'content': self._elasticsearch_config()
                    }, {
                        'path': 'jvm.options',
                        'content': self._jvm_config()
                    }, {
                        'path': 'logging.yml',
                        'content': self._logging_config()
                    }, {
                        'path': 'log4j2.properties',
                        'content': self._log4j_config()
                    }]
                }],
>>>>>>> b2bb884c
                'kubernetes': {
                    'livenessProbe': {
                        'httpGet': {
                            'path': '/_cat/health?v',
<<<<<<< HEAD
                            'port': charm_config['advertised-port']
=======
                            'port': charm_config['http-port']
>>>>>>> b2bb884c
                        },
                        'initialDelaySeconds': 30,
                        'timeoutSeconds': 30
                    },
                },
            }]
        }

        return spec

    def _configure_pod(self):
        """Setup a new Elasticsearch Pod specification
        """
        if not self.unit.is_leader():
            self.unit.status = ActiveStatus()
            return

        logger.debug('Configuring Pod')

        self.unit.status = MaintenanceStatus('Setting pod spec')
        pod_spec = self._build_pod_spec()

        self.model.pod.set_spec(pod_spec)
        self.app.status = ActiveStatus('Elasticsearch is ready')
        self.unit.status = ActiveStatus()


if __name__ == "__main__":
    main(ElasticsearchOperatorCharm)<|MERGE_RESOLUTION|>--- conflicted
+++ resolved
@@ -115,11 +115,6 @@
                     'imagePath': charm_config['elasticsearch-image-path'],
                 },
                 'ports': [{
-<<<<<<< HEAD
-                    'containerPort': charm_config['advertised-port'],
-                    'protocol': 'TCP'
-                }],
-=======
                     'containerPort': charm_config['http-port'],
                     'protocol': 'TCP'
                 }],
@@ -147,16 +142,11 @@
                         'content': self._log4j_config()
                     }]
                 }],
->>>>>>> b2bb884c
                 'kubernetes': {
                     'livenessProbe': {
                         'httpGet': {
                             'path': '/_cat/health?v',
-<<<<<<< HEAD
-                            'port': charm_config['advertised-port']
-=======
                             'port': charm_config['http-port']
->>>>>>> b2bb884c
                         },
                         'initialDelaySeconds': 30,
                         'timeoutSeconds': 30
